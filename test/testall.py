--- conflicted
+++ resolved
@@ -1,258 +1,254 @@
-# This file is part of cclib (http://cclib.sf.net), a library for parsing
-# and interpreting the results of computational chemistry packages.
-#
-# Copyright (C) 2006-2014, the cclib development team
-#
-# The library is free software, distributed under the terms of
-# the GNU Lesser General Public version 2.1 or later. You should have
-# received a copy of the license along with cclib. You can also access
-# the full license online at http://www.gnu.org/copyleft/lgpl.html.
-
-from __future__ import print_function
-import os
-import sys
-import unittest
-
-from cclib.parser import (ADF, GAMESS, GAMESSUK, Gaussian,
-                         Jaguar, Molpro, NWChem, ORCA, Psi)
-
-
-# All supported parsers.
-parsers = [ "ADF", "GAMESS", "GAMESSUK", "Gaussian", "Jaguar", "Molpro", "NWChem", "ORCA", "Psi" ]
-
-# The modules to be included in the global test testall().
-test_modules = [ "SP", "SPun", "GeoOpt", "Basis", "Core",   # Basic calculations.
-                 "MP", "CC", "CI", "TD", "TDun",            # Post-SCF calculations.
-                 "vib", "Scan" ]                            # Other property calculations.
-
-
-def get_program_dir(parser_name):
-    """In one case the directory is names differently than the parser."""
-    if parser_name == "GAMESSUK":
-        return "GAMESS-UK"
-    else:
-        return parser_name
-
-def getfile(parser, *location, **kwds):
-    """Returns a parsed logfile.
-    
-    Inputs:
-        parser - a logfile parser class (subclass of LogFile)
-        *location - subdirectory and data filename(s)
-        **kwds - accepts 'stream' keyword argument
-    
-    Outputs:
-        data - the resulting data object
-        logfile - the parser object used for parsing
-    """
-
-    location = os.path.join(("..", "data", get_program_dir(parser.__name__)) + location)
-    stream = kwds.get('stream', sys.stdout)
-
-    # Now construct the proper full path(s).
-    # Multiple paths will be in a list only if more than one data file given.
-    # Presently, location contains only one subdirectory (basic*),
-    #   so this is easy since there are normally 5 elements in location.
-    if len(location) == 5:
-        filename = os.path.join(*location)
-    else:
-        filename = [os.path.join(*(location[:4]+location[n:n+1])) for n in range(4,len(location))]
-
-    logfile = parser(filename, logstream=stream)
-    logfile.logger.setLevel(0)
-    data = logfile.parse()
-    
-    return data, logfile
-
-
-def gettestdata(module=None):
-    """Returns a dict of test files for a given module."""
-
-    testdatadir = os.path.dirname(os.path.realpath(sys.argv[0]))
-    lines = open(testdatadir+'/testdata').readlines()
-
-    # Remove blank lines and those starting with '#'.
-    lines = [line.split() for line in lines if (line.strip() and line[0] != '#')]
-    
-    # Filter for lines only for the given module.
-    if module:
-        lines = [line for line in lines if line[0] == module]
-
-    # This dictionary contains information needed to run unit tests, with one entry
-    # for each unit test class used. Since there may in principle be multiple tests
-    # for a test class (files from different program versions, for example), the values
-    # in this dictionary are themselves lists of dictionaries.
-    testdata = {}
-    for line in lines:
-        test = {}
-        test["module"] = line[0]
-        test["parser"] = line[1]
-        test["location"] = line[3:]
-        testclass = line[2]
-        if testclass not in testdata:
-            testdata[testclass] = []
-        testdata[testclass].append(test)
-
-    return testdata
-
-
-def visualtests(stream=sys.stdout):
-    """These are not formal tests -- but they should be eyeballed."""
-    
-    output = [ getfile(Gaussian,"basicGaussian03","dvb_gopt.out")[0],
-               getfile(GAMESS,"basicPCGAMESS","dvb_gopt_a.out")[0],
-               getfile(GAMESS,"basicGAMESS-US2012","dvb_gopt_a.out")[0],
-               getfile(ADF,"basicADF2007.01","dvb_gopt.adfout")[0],
-               getfile(Jaguar,"basicJaguar7.0", "dvb_gopt.out")[0],
-               getfile(Molpro,"basicMolpro2006", "dvb_gopt.out", "dvb_gopt.out")[0],
-             ]
-
-    print("MO energies of optimised dvb", file=stream)
-    print("      ", "".join(["%-12s" % x for x in ['Gaussian03','PC-GAMESS','GAMESS-US','ADF2007.01','Jaguar7.0','Molpro2006']]), file=stream)
-    print("HOMO", "   ".join(["%+9.4f" % x.moenergies[0][x.homos[0]] for x in output]), file=stream)
-    print("LUMO", "   ".join(["%+9.4f" % x.moenergies[0][x.homos[0]+1] for x in output]), file=stream)
-    print("H-L ", "   ".join(["%9.4f" % (x.moenergies[0][x.homos[0]+1]-x.moenergies[0][x.homos[0]],) for x in output]), file=stream)
-
-
-def importName(modulename, name):
-    """Import from a module whose name is determined at run-time.
-
-    Taken from Python Cookbook 2nd ed O'Reilly Recipe 16.3.
-    Additionally, also returns None if module does not habe attribute name.
-    
-    Inputs:
-        modulename - name of the module
-        name - name to be imported
-    """
-
-    try:
-        module = __import__(modulename, globals(), locals(), [name])
-    except ImportError:
-        return None
-
-    return getattr(module, name, None)
-
-
-def testall(parsers=parsers, modules=test_modules, status=False, terse=False, stream=sys.stdout):
-    """Run all unittests in all modules.
-
-    Run unit tests for all or a subset of parsers and modules. Arguments:
-        parsers - list of parsers to test (all by default)
-        modules - list of modules to test (all by default)
-        status - exists with error status when any errors in tests found
-        terse - do not print output from tests
-        stream - stream used for all output
-    """
-
-    # Make sure we are in the test directory of this script, so that getfile()
-    # can access the data files.
-    curdir = os.path.abspath(os.curdir)
-    destdir = os.path.dirname(__file__)
-    if destdir:
-        os.chdir(destdir)
-
-    # We want to gather the unit tests and results in several lists/dicts,
-    # in order to easily generate summaries at the end.
-    errors = []
-    failures = []
-    alltests = []
-    perpackage = {}
-
-    stream_test = stream
-    if terse:
-        devnull = open(os.devnull, 'w')
-        stream_test = devnull
-
-    for module in modules:
-
-        testdata = gettestdata(module)
-
-        # Filter the test data to use if a list of requested parsers is passed
-        # to this function. We used to assume that all unit tests for a given test class
-        # use the same parser, but that is no longer true. We now use the generic
-        # test class in many cases, to reduce the total number of classes.
-        testdata = dict([(x,[t for t in y if t['parser'] in parsers]) for x,y in testdata.items()])
-
-        for name in sorted(testdata.keys()):
-
-            for test_instance in testdata[name]:
-
-                path = '/'.join(test_instance["location"])
-                program = test_instance["location"][0][5:]
-                fname = test_instance["location"][-1]
-
-                try:
-                    test = importName("test%s" %module, name)
-                except:
-                    errors.append("ERROR: could not import %s from %s." %(name, module))
-                else:
-<<<<<<< HEAD
-                    print("\n**** %s for %s/%s ****" %(test.__doc__, program, fname), file=stream)
-=======
-                    print("", file=stream_test)
-                    print("**** %s/%s: %s****" %(program, fname, test.__doc__), file=stream)
->>>>>>> 17dde32f
-                    parser = test_instance["parser"]
-                    location = test_instance["location"]
-                    test.data, test.logfile = getfile(eval(parser), *location, stream=stream)
-                    myunittest = unittest.makeSuite(test)
-                    a = unittest.TextTestRunner(stream=stream_test, verbosity=2).run(myunittest)
-                    l = perpackage.setdefault(program, [0, 0, 0, 0])
-                    l[0] += a.testsRun
-                    l[1] += len(a.errors)
-                    l[2] += len(a.failures)
-                    if hasattr(a, "skipped"):
-                        l[3] += len(a.skipped)
-                    alltests.append(test)
-                    errors.extend(a.errors)
-                    failures.extend(a.failures)
-
-    if terse:
-        devnull.close()
-
-    if errors:
-        print("\n********* SUMMARY OF ERRORS *********", file=stream)
-        print("\n".join([str(e) for e in errors]), file=stream)
-
-    if failures:
-        print("\n********* SUMMARY OF FAILURES *********", file=stream)
-        print("\n".join([str(f) for f in failures]), file=stream)
-
-    print("\n********* SUMMARY PER PACKAGE ****************", file=stream)
-    names = sorted(perpackage.keys())
-    total = [0, 0, 0, 0]
-    print(" "*14, "\t".join(["Total", "Passed", "Failed", "Errors", "Skipped"]), file=stream)
-    for name in names:
-        l = perpackage[name]
-        print(name.ljust(15), "%3d\t%3d\t%3d\t%3d\t%3d" % (l[0], l[0]-l[1]-l[2]-l[3], l[2], l[1], l[3]), file=stream)
-        for i in range(4):
-            total[i] += l[i]
-
-    print("\n********* SUMMARY OF EVERYTHING **************", file=stream)
-    print("TOTAL: %d\tPASSED: %d\tFAILED: %d\tERRORS: %d\tSKIPPED: %d" \
-            %(total[0], total[0]-(total[1]+total[2]+total[3]), total[2], total[1], total[3]), file=stream)
-
-    print("\n*** Visual tests ***", file=stream)
-    visualtests(stream=stream)
-    
-    if destdir:
-        os.chdir(curdir)
-
-    if status and len(errors) > 0:
-        sys.exit(1)
-
-    return alltests
-
-
-if __name__ == "__main__":
-
-    # These allow the parsers and modules tested to be filtered on the command line
-    # with any number of arguments. No matching parsers/modules implies all of them.
-    parsers = [p for p in parsers if p in sys.argv] or parsers
-    modules = [m for m in test_modules if m in sys.argv] or test_modules
-
-    # These options are used for Travis CI.
-    status = "status" in sys.argv or "--status" in sys.argv
-    terse = "terse" in sys.argv or "--terse" in sys.argv
-
-    tests = testall(parsers, modules, status, terse)
+# This file is part of cclib (http://cclib.sf.net), a library for parsing
+# and interpreting the results of computational chemistry packages.
+#
+# Copyright (C) 2006-2014, the cclib development team
+#
+# The library is free software, distributed under the terms of
+# the GNU Lesser General Public version 2.1 or later. You should have
+# received a copy of the license along with cclib. You can also access
+# the full license online at http://www.gnu.org/copyleft/lgpl.html.
+
+from __future__ import print_function
+import os
+import sys
+import unittest
+
+from cclib.parser import (ADF, GAMESS, GAMESSUK, Gaussian,
+                         Jaguar, Molpro, NWChem, ORCA, Psi)
+
+
+# All supported parsers.
+parsers = [ "ADF", "GAMESS", "GAMESSUK", "Gaussian", "Jaguar", "Molpro", "NWChem", "ORCA", "Psi" ]
+
+# The modules to be included in the global test testall().
+test_modules = [ "SP", "SPun", "GeoOpt", "Basis", "Core",   # Basic calculations.
+                 "MP", "CC", "CI", "TD", "TDun",            # Post-SCF calculations.
+                 "vib", "Scan" ]                            # Other property calculations.
+
+
+def get_program_dir(parser_name):
+    """In one case the directory is names differently than the parser."""
+    if parser_name == "GAMESSUK":
+        return "GAMESS-UK"
+    else:
+        return parser_name
+
+def getfile(parser, *location, **kwds):
+    """Returns a parsed logfile.
+    
+    Inputs:
+        parser - a logfile parser class (subclass of LogFile)
+        *location - subdirectory and data filename(s)
+        **kwds - accepts 'stream' keyword argument
+    
+    Outputs:
+        data - the resulting data object
+        logfile - the parser object used for parsing
+    """
+
+    location = os.path.join(("..", "data", get_program_dir(parser.__name__)) + location)
+    stream = kwds.get('stream', sys.stdout)
+
+    # Now construct the proper full path(s).
+    # Multiple paths will be in a list only if more than one data file given.
+    # Presently, location contains only one subdirectory (basic*),
+    #   so this is easy since there are normally 5 elements in location.
+    if len(location) == 5:
+        filename = os.path.join(*location)
+    else:
+        filename = [os.path.join(*(location[:4]+location[n:n+1])) for n in range(4,len(location))]
+
+    logfile = parser(filename, logstream=stream)
+    logfile.logger.setLevel(0)
+    data = logfile.parse()
+    
+    return data, logfile
+
+
+def gettestdata(module=None):
+    """Returns a dict of test files for a given module."""
+
+    testdatadir = os.path.dirname(os.path.realpath(sys.argv[0]))
+    lines = open(testdatadir+'/testdata').readlines()
+
+    # Remove blank lines and those starting with '#'.
+    lines = [line.split() for line in lines if (line.strip() and line[0] != '#')]
+    
+    # Filter for lines only for the given module.
+    if module:
+        lines = [line for line in lines if line[0] == module]
+
+    # This dictionary contains information needed to run unit tests, with one entry
+    # for each unit test class used. Since there may in principle be multiple tests
+    # for a test class (files from different program versions, for example), the values
+    # in this dictionary are themselves lists of dictionaries.
+    testdata = {}
+    for line in lines:
+        test = {}
+        test["module"] = line[0]
+        test["parser"] = line[1]
+        test["location"] = line[3:]
+        testclass = line[2]
+        if testclass not in testdata:
+            testdata[testclass] = []
+        testdata[testclass].append(test)
+
+    return testdata
+
+
+def visualtests(stream=sys.stdout):
+    """These are not formal tests -- but they should be eyeballed."""
+    
+    output = [ getfile(Gaussian,"basicGaussian03","dvb_gopt.out")[0],
+               getfile(GAMESS,"basicPCGAMESS","dvb_gopt_a.out")[0],
+               getfile(GAMESS,"basicGAMESS-US2012","dvb_gopt_a.out")[0],
+               getfile(ADF,"basicADF2007.01","dvb_gopt.adfout")[0],
+               getfile(Jaguar,"basicJaguar7.0", "dvb_gopt.out")[0],
+               getfile(Molpro,"basicMolpro2006", "dvb_gopt.out", "dvb_gopt.out")[0],
+             ]
+
+    print("MO energies of optimised dvb", file=stream)
+    print("      ", "".join(["%-12s" % x for x in ['Gaussian03','PC-GAMESS','GAMESS-US','ADF2007.01','Jaguar7.0','Molpro2006']]), file=stream)
+    print("HOMO", "   ".join(["%+9.4f" % x.moenergies[0][x.homos[0]] for x in output]), file=stream)
+    print("LUMO", "   ".join(["%+9.4f" % x.moenergies[0][x.homos[0]+1] for x in output]), file=stream)
+    print("H-L ", "   ".join(["%9.4f" % (x.moenergies[0][x.homos[0]+1]-x.moenergies[0][x.homos[0]],) for x in output]), file=stream)
+
+
+def importName(modulename, name):
+    """Import from a module whose name is determined at run-time.
+
+    Taken from Python Cookbook 2nd ed O'Reilly Recipe 16.3.
+    Additionally, also returns None if module does not habe attribute name.
+    
+    Inputs:
+        modulename - name of the module
+        name - name to be imported
+    """
+
+    try:
+        module = __import__(modulename, globals(), locals(), [name])
+    except ImportError:
+        return None
+
+    return getattr(module, name, None)
+
+
+def testall(parsers=parsers, modules=test_modules, status=False, terse=False, stream=sys.stdout):
+    """Run all unittests in all modules.
+
+    Run unit tests for all or a subset of parsers and modules. Arguments:
+        parsers - list of parsers to test (all by default)
+        modules - list of modules to test (all by default)
+        status - exists with error status when any errors in tests found
+        terse - do not print output from tests
+        stream - stream used for all output
+    """
+
+    # Make sure we are in the test directory of this script, so that getfile()
+    # can access the data files.
+    curdir = os.path.abspath(os.curdir)
+    destdir = os.path.dirname(__file__)
+    if destdir:
+        os.chdir(destdir)
+
+    # We want to gather the unit tests and results in several lists/dicts,
+    # in order to easily generate summaries at the end.
+    errors = []
+    failures = []
+    alltests = []
+    perpackage = {}
+
+    stream_test = stream
+    if terse:
+        devnull = open(os.devnull, 'w')
+        stream_test = devnull
+
+    for module in modules:
+
+        testdata = gettestdata(module)
+
+        # Filter the test data to use if a list of requested parsers is passed
+        # to this function. We used to assume that all unit tests for a given test class
+        # use the same parser, but that is no longer true. We now use the generic
+        # test class in many cases, to reduce the total number of classes.
+        testdata = dict([(x,[t for t in y if t['parser'] in parsers]) for x,y in testdata.items()])
+
+        for name in sorted(testdata.keys()):
+
+            for test_instance in testdata[name]:
+
+                path = '/'.join(test_instance["location"])
+                program = test_instance["location"][0][5:]
+                fname = test_instance["location"][-1]
+
+                try:
+                    test = importName("test%s" %module, name)
+                except:
+                    errors.append("ERROR: could not import %s from %s." %(name, module))
+                else:
+                    print("", file=stream_test)
+                    print("**** %s/%s: %s****" %(program, fname, test.__doc__), file=stream)
+                    parser = test_instance["parser"]
+                    location = test_instance["location"]
+                    test.data, test.logfile = getfile(eval(parser), *location, stream=stream)
+                    myunittest = unittest.makeSuite(test)
+                    a = unittest.TextTestRunner(stream=stream_test, verbosity=2).run(myunittest)
+                    l = perpackage.setdefault(program, [0, 0, 0, 0])
+                    l[0] += a.testsRun
+                    l[1] += len(a.errors)
+                    l[2] += len(a.failures)
+                    if hasattr(a, "skipped"):
+                        l[3] += len(a.skipped)
+                    alltests.append(test)
+                    errors.extend(a.errors)
+                    failures.extend(a.failures)
+
+    if terse:
+        devnull.close()
+
+    if errors:
+        print("\n********* SUMMARY OF ERRORS *********", file=stream)
+        print("\n".join([str(e) for e in errors]), file=stream)
+
+    if failures:
+        print("\n********* SUMMARY OF FAILURES *********", file=stream)
+        print("\n".join([str(f) for f in failures]), file=stream)
+
+    print("\n********* SUMMARY PER PACKAGE ****************", file=stream)
+    names = sorted(perpackage.keys())
+    total = [0, 0, 0, 0]
+    print(" "*14, "\t".join(["Total", "Passed", "Failed", "Errors", "Skipped"]), file=stream)
+    for name in names:
+        l = perpackage[name]
+        print(name.ljust(15), "%3d\t%3d\t%3d\t%3d\t%3d" % (l[0], l[0]-l[1]-l[2]-l[3], l[2], l[1], l[3]), file=stream)
+        for i in range(4):
+            total[i] += l[i]
+
+    print("\n********* SUMMARY OF EVERYTHING **************", file=stream)
+    print("TOTAL: %d\tPASSED: %d\tFAILED: %d\tERRORS: %d\tSKIPPED: %d" \
+            %(total[0], total[0]-(total[1]+total[2]+total[3]), total[2], total[1], total[3]), file=stream)
+
+    print("\n*** Visual tests ***", file=stream)
+    visualtests(stream=stream)
+    
+    if destdir:
+        os.chdir(curdir)
+
+    if status and len(errors) > 0:
+        sys.exit(1)
+
+    return alltests
+
+
+if __name__ == "__main__":
+
+    # These allow the parsers and modules tested to be filtered on the command line
+    # with any number of arguments. No matching parsers/modules implies all of them.
+    parsers = [p for p in parsers if p in sys.argv] or parsers
+    modules = [m for m in test_modules if m in sys.argv] or test_modules
+
+    # These options are used for Travis CI.
+    status = "status" in sys.argv or "--status" in sys.argv
+    terse = "terse" in sys.argv or "--terse" in sys.argv
+
+    tests = testall(parsers, modules, status, terse)