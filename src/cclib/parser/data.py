# This file is part of cclib (http://cclib.sf.net), a library for parsing
# and interpreting the results of computational chemistry packages.
#
# Copyright (C) 2007-2014, the cclib development team
#
# The library is free software, distributed under the terms of
# the GNU Lesser General Public version 2.1 or later. You should have
# received a copy of the license along with cclib. You can also access
# the full license online at http://www.gnu.org/copyleft/lgpl.html.

import numpy


class ccData(object):
    """Class for objects containing data from cclib parsers and methods.

    Description of cclib attributes:
        aonames -- atomic orbital names (list of strings)
        aooverlaps -- atomic orbital overlap matrix (array[2])
        atombasis -- indices of atomic orbitals on each atom (list of lists)
        atomcharges -- atomic partial charges (dict of arrays[1])
        atomcoords -- atom coordinates (array[3], angstroms)
        atommasses -- atom masses (array[1], daltons)
        atomnos -- atomic numbers (array[1])
        atomspins -- atomic spin densities (dict of arrays[1])
        charge -- net charge of the system (integer)
        ccenergies -- molecular energies with Coupled-Cluster corrections (array[2], eV)
        coreelectrons -- number of core electrons in atom pseudopotentials (array[1])
        enthalpy -- sum of electronic and thermal enthalpies (float hartree/particle)
        entropy -- entropy (float hartree/particle)
        etenergies -- energies of electronic transitions (array[1], 1/cm)
        etoscs -- oscillator strengths of electronic transitions (array[1])
        etrotats -- rotatory strengths of electronic transitions (array[1], ??)
        etsecs -- singly-excited configurations for electronic transitions (list of lists)
        etsyms -- symmetries of electronic transitions (list of string)
        freeenergy -- sum of electronic and thermal free energies (float hartree/particle)
        fonames -- fragment orbital names (list of strings)
        fooverlaps -- fragment orbital overlap matrix (array[2])
        fragnames -- names of fragments (list of strings)
        frags -- indices of atoms in a fragment (list of lists)
        gbasis -- coefficients and exponents of Gaussian basis functions (PyQuante format)
        geotargets -- targets for convergence of geometry optimization (array[1])
        geovalues -- current values for convergence of geometry optmization (array[1])
        grads -- current values of forces (gradients) in geometry optimization (array[3])
        hessian -- elements of the force constant matrix (array[1])
        homos -- molecular orbital indices of HOMO(s) (array[1])
        mocoeffs -- molecular orbital coefficients (list of arrays[2])
        moenergies -- molecular orbital energies (list of arrays[1], eV)
        mosyms -- orbital symmetries (list of lists)
        mpenergies -- molecular electronic energies with Möller-Plesset corrections (array[2], eV)
        mult -- multiplicity of the system (integer)
        natom -- number of atoms (integer)
        nbasis -- number of basis functions (integer)
        nmo -- number of molecular orbitals (integer)
        nocoeffs -- natural orbital coefficients (array[2])
<<<<<<< HEAD
        optdone -- flag for completion of optimisation (boolean)
        scancoords -- geometries of each scan step (array[3], angstroms)
        scanenergies -- energies of potential energy surface (list)
        scannames -- names of varaibles scanned (list of strings)
        scanparm -- values of parameters in potential energy surface (list of tuples)
=======
        optdone -- indexes corresponding to energies/coords when optimizations have converged (list)
>>>>>>> 4f4761b2
        scfenergies -- molecular electronic energies after SCF (Hartree-Fock, DFT) (array[1], eV)
        scftargets -- targets for convergence of the SCF (array[2])
        scfvalues -- current values for convergence of the SCF (list of arrays[2])
        temperature -- tempature used for Thermochemistry (float kelvin)
        vibanharms -- vibrational anharmonicity constants (array[2], 1/cm)
        vibdisps -- cartesian displacement vectors (array[3], delta angstrom)
        vibfreqs -- vibrational frequencies (array[1], 1/cm)
        vibirs -- IR intensities (array[1], km/mol)
        vibramans -- Raman intensities (array[1], A^4/Da)
<<<<<<< HEAD
        vibsyms -- symmetries of vibrations (list of strings)
=======
        vibsyms -- symmetries of vibrations (list)
        scannames -- Names of varaibles scanned (list)
        scanenergies -- energies of potential energy surface (list)
        scanparm -- values of parameters in potential energy surface (list of tuples)
        scancoords -- Geometries of each scan step (array[3], angstroms)
        enthaply -- Sum of electronic and thermal Enthalpie (float hartree/particle)
        freeenergy -- Sum of electronic and thermal Free Energies (float hartree/particle)
        temperature -- Tempature used for Thermochemistry (float kelvin)
        entropy -- Entropy (float hartree/particle)
>>>>>>> 4f4761b2
    (1) The term 'array' refers to a numpy array
    (2) The number of dimensions of an array is given in square brackets
    (3) Python indexes arrays/lists starting at zero, so if homos==[10], then
            the 11th molecular orbital is the HOMO
    """

    # The expected types for all supported attributes.
    _attrtypes = {
        "aonames":        list,
        "aooverlaps":     numpy.ndarray,
        "atombasis":      list,
        "atomcharges":    dict,
        "atomcoords":     numpy.ndarray,
        "atommasses":     numpy.ndarray,
        "atomnos":        numpy.ndarray,
        "atomspins":      dict,
        "ccenergies":     numpy.ndarray,
        "charge":         int,
        "coreelectrons":  numpy.ndarray,
        "enthaply":       float,
        "entropy":        float,
        "etenergies":     numpy.ndarray,
        "etoscs":         numpy.ndarray,
        "etrotats":       numpy.ndarray,
        "etsecs":         list,
        "etsyms":         list,
        "freeenergy":     float,
        "fonames":        list,
        "fooverlaps":     numpy.ndarray,
        "fragnames":      list,
        "frags":          list,
        'gbasis':         list,
        "geotargets":     numpy.ndarray,
        "geovalues":      numpy.ndarray,
        "grads":          numpy.ndarray,
        "hessian":        numpy.ndarray,
        "homos":          numpy.ndarray,
        "mocoeffs":       list,
        "moenergies":     list,
        "mosyms":         list,
        "mpenergies":     numpy.ndarray,
        "mult":           int,
        "natom":          int,
        "nbasis":         int,
        "nmo":            int,
        "nocoeffs":       numpy.ndarray,
        "optdone":        bool,
        "scancoords":     numpy.ndarray,
        "scanenergies":   list,
        "scannames":      list,
        "scanparm":       list,
        "scfenergies":    numpy.ndarray,
        "scftargets":     numpy.ndarray,
        "scfvalues":      list,
        "temperature":    float,
        "vibanharms":     numpy.ndarray,
        "vibdisps":       numpy.ndarray,
        "vibfreqs":       numpy.ndarray,
        "vibirs":         numpy.ndarray,
        "vibramans":      numpy.ndarray,
        "vibsyms":        list,
    }

    # The name of all attributes can be generated from the dictionary above.
    _attrlist = _attrtypes.keys()

    # Arrays are double precision by default, but these will be integer arrays.
    _intarrays = ['atomnos', 'coreelectrons', 'homos']

    # Attributes that should be lists of arrays (double precision).
    _listsofarrays = ['mocoeffs', 'moenergies', 'scfvalues']
    
    # Attributes that should be dictionaries of arrays (double precision).
    _dictsofarrays = ["atomcharges", "atomspins"]

    def __init__(self, attributes=None):
        """Initialize the cclibData object.
        
        Normally called in the parse() method of a Logfile subclass.
        
        Inputs:
            attributes - dictionary of attributes to load
        """

<<<<<<< HEAD
=======
        # The expected types for all supported attributes in dectionary,
        # and their names which can be extracted as the keys.
        self._attrtypes = { "aonames":        list,
                            "aooverlaps":     numpy.ndarray,
                            "atombasis":      list,
                            "atomcharges":    dict,
                            "atomcoords":     numpy.ndarray,
                            "atommasses":     numpy.ndarray,
                            "atomnos":        numpy.ndarray,
                            "atomspins":      dict,
                            "ccenergies":     numpy.ndarray,
                            "charge":         int,
                            "coreelectrons":  numpy.ndarray,
                            "etenergies":     numpy.ndarray,
                            "etoscs":         numpy.ndarray,
                            "etrotats":       numpy.ndarray,
                            "etsecs":         list,
                            "etsyms":         list,
                            "fonames":        list,
                            "fooverlaps":     numpy.ndarray,
                            "fragnames":      list,
                            "frags":          list,
                            'gbasis':         list,
                            "geotargets":     numpy.ndarray,
                            "geovalues":      numpy.ndarray,
                            "grads":          numpy.ndarray,
                            "hessian":        numpy.ndarray,
                            "homos":          numpy.ndarray,
                            "mocoeffs":       list,
                            "moenergies":     list,
                            "mosyms":         list,
                            "mpenergies":     numpy.ndarray,
                            "mult":           int,
                            "natom":          int,
                            "nbasis":         int,
                            "nmo":            int,
                            "nocoeffs":       numpy.ndarray,
                            "scfenergies":    numpy.ndarray,
                            "scftargets":     numpy.ndarray,
                            "scfvalues":      list,
                            "vibanharms":     numpy.ndarray,
                            "vibdisps":       numpy.ndarray,
                            "vibfreqs":       numpy.ndarray,
                            "vibirs":         numpy.ndarray,
                            "vibramans":      numpy.ndarray,
                            "vibsyms":        list,
                            "scannames":      list,
                            "scanenergies":   list,
                            "scanparm":       list,
                            "scancoords":     numpy.ndarray,
                            "enthaply":       float,
                            "freeenergy":     float,
                            "temperature":    float,
                            "entropy":        float,
                            "optdone":        list
                          }
        # Names of all supported attributes.
        self._attrlist = self._attrtypes.keys()

        # Names of all supported attributes.
        self._attrlist = ['aonames', 'aooverlaps', 'atombasis',
                          'atomcharges', 'atomcoords', 'atommasses', 'atomnos', 'atomspins',
                          'ccenergies', 'charge', 'coreelectrons',
                          'etenergies', 'etoscs', 'etrotats', 'etsecs', 'etsyms',
                          'fonames', 'fooverlaps', 'fragnames', 'frags',
                          'gbasis', 'geotargets', 'geovalues', 'grads',
                          'hessian', 'homos',
                          'mocoeffs', 'moenergies', 'mosyms', 'mpenergies', 'mult',
                          'natom', 'nbasis', 'nmo', 'nocoeffs', 'optdone',
                          'scfenergies', 'scftargets', 'scfvalues',
                          'vibanharms', 'vibdisps', 'vibfreqs', 'vibirs',
                          'vibramans', 'vibsyms', 'scannames', 'scanenergies', 'scanparm',
                          'scancoords', 'enthaply', 'freeenergy', 'temperature', 'entropy'] 

        # Arrays are double precision by default, but these will be integer arrays.
        self._intarrays = ['atomnos', 'coreelectrons', 'homos']

        # Attributes that should be lists of arrays (double precision).
        self._listsofarrays = ['mocoeffs', 'moenergies', 'scfvalues']
        
        # Attributes that should be dictionaries of arrays (double precision).
        self._dictsofarrays = ["atomcharges", "atomspins"]

>>>>>>> 4f4761b2
        if attributes:
            self.setattributes(attributes)
        
    def listify(self):
        """Converts all attributes that are arrays or lists/dicts of arrays to lists."""
        
        attrlist = [k for k in self._attrlist if hasattr(self, k)]
        for k in attrlist:
            v = self._attrtypes[k]
            if v == numpy.ndarray:
                setattr(self, k, getattr(self, k).tolist())
            elif v == list and k in self._listsofarrays:
                setattr(self, k, [x.tolist() for x in getattr(self, k)])
            elif v == dict and k in self._dictsofarrays:
                items = getattr(self, k).iteritems()
                pairs = [(key, val.tolist()) for key, val in items]
                setattr(self, k, dict(pairs))
    
    def arrayify(self):
        """Converts appropriate attributes to arrays or lists/dicts of arrays."""
        
        attrlist = [k for k in self._attrlist if hasattr(self, k)]
        for k in attrlist:
            v = self._attrtypes[k]
            precision = 'd'
            if k in self._intarrays:
                precision = 'i'
            if v == numpy.ndarray:
                setattr(self, k, numpy.array(getattr(self, k), precision))
            elif v == list and k in self._listsofarrays:
                setattr(self, k, [numpy.array(x, precision) for x in getattr(self, k)])
            elif v == dict and k in self._dictsofarrays:
                items = getattr(self, k).items()
                pairs = [(key, numpy.array(val, precision)) for key, val in items]
                setattr(self, k, dict(pairs))

    def getattributes(self, tolists=False):
        """Returns a dictionary of existing data attributes.
        
        Inputs:
            tolists - flag to convert attributes to lists where applicable
        """
    
        if tolists:
            self.listify()
        attributes = {}
        for attr in self._attrlist:
            if hasattr(self, attr):
                attributes[attr] = getattr(self, attr)
        if tolists:
            self.arrayify()
        return attributes

    def setattributes(self, attributes):
        """Sets data attributes given in a dictionary.
        
        Inputs:
            attributes - dictionary of attributes to set
        Outputs:
            invalid - list of attributes names that were not set, which
                      means they are not specified in self._attrlist
        """
    
        if type(attributes) is not dict:
            raise TypeError("attributes must be in a dictionary")
    
        valid = [a for a in attributes if a in self._attrlist]
        invalid = [a for a in attributes if a not in self._attrlist]
    
        for attr in valid:
            setattr(self, attr, attributes[attr])

        self.arrayify()
        self.typecheck()

        return invalid

    def typecheck(self):
        """Check the types of all attributes.

        If an attribute does not match the expected type, then attempt to
        convert; if that fails, only then raise a TypeError.
        """

        self.arrayify()
        for attr in [a for a in self._attrlist if hasattr(self, a)]:

            val = getattr(self, attr)
            if type(val) == self._attrtypes[attr]:
                continue

            try:
                val = self._attrtypes[attr](val)
            except ValueError:
                args = (attr, type(val), self._attrtypes[attr])
                raise TypeError("attribute %s is %s instead of %s and could not be converted" % args)
<|MERGE_RESOLUTION|>--- conflicted
+++ resolved
@@ -1,352 +1,249 @@
-# This file is part of cclib (http://cclib.sf.net), a library for parsing
-# and interpreting the results of computational chemistry packages.
-#
-# Copyright (C) 2007-2014, the cclib development team
-#
-# The library is free software, distributed under the terms of
-# the GNU Lesser General Public version 2.1 or later. You should have
-# received a copy of the license along with cclib. You can also access
-# the full license online at http://www.gnu.org/copyleft/lgpl.html.
-
-import numpy
-
-
-class ccData(object):
-    """Class for objects containing data from cclib parsers and methods.
-
-    Description of cclib attributes:
-        aonames -- atomic orbital names (list of strings)
-        aooverlaps -- atomic orbital overlap matrix (array[2])
-        atombasis -- indices of atomic orbitals on each atom (list of lists)
-        atomcharges -- atomic partial charges (dict of arrays[1])
-        atomcoords -- atom coordinates (array[3], angstroms)
-        atommasses -- atom masses (array[1], daltons)
-        atomnos -- atomic numbers (array[1])
-        atomspins -- atomic spin densities (dict of arrays[1])
-        charge -- net charge of the system (integer)
-        ccenergies -- molecular energies with Coupled-Cluster corrections (array[2], eV)
-        coreelectrons -- number of core electrons in atom pseudopotentials (array[1])
-        enthalpy -- sum of electronic and thermal enthalpies (float hartree/particle)
-        entropy -- entropy (float hartree/particle)
-        etenergies -- energies of electronic transitions (array[1], 1/cm)
-        etoscs -- oscillator strengths of electronic transitions (array[1])
-        etrotats -- rotatory strengths of electronic transitions (array[1], ??)
-        etsecs -- singly-excited configurations for electronic transitions (list of lists)
-        etsyms -- symmetries of electronic transitions (list of string)
-        freeenergy -- sum of electronic and thermal free energies (float hartree/particle)
-        fonames -- fragment orbital names (list of strings)
-        fooverlaps -- fragment orbital overlap matrix (array[2])
-        fragnames -- names of fragments (list of strings)
-        frags -- indices of atoms in a fragment (list of lists)
-        gbasis -- coefficients and exponents of Gaussian basis functions (PyQuante format)
-        geotargets -- targets for convergence of geometry optimization (array[1])
-        geovalues -- current values for convergence of geometry optmization (array[1])
-        grads -- current values of forces (gradients) in geometry optimization (array[3])
-        hessian -- elements of the force constant matrix (array[1])
-        homos -- molecular orbital indices of HOMO(s) (array[1])
-        mocoeffs -- molecular orbital coefficients (list of arrays[2])
-        moenergies -- molecular orbital energies (list of arrays[1], eV)
-        mosyms -- orbital symmetries (list of lists)
-        mpenergies -- molecular electronic energies with Möller-Plesset corrections (array[2], eV)
-        mult -- multiplicity of the system (integer)
-        natom -- number of atoms (integer)
-        nbasis -- number of basis functions (integer)
-        nmo -- number of molecular orbitals (integer)
-        nocoeffs -- natural orbital coefficients (array[2])
-<<<<<<< HEAD
-        optdone -- flag for completion of optimisation (boolean)
-        scancoords -- geometries of each scan step (array[3], angstroms)
-        scanenergies -- energies of potential energy surface (list)
-        scannames -- names of varaibles scanned (list of strings)
-        scanparm -- values of parameters in potential energy surface (list of tuples)
-=======
-        optdone -- indexes corresponding to energies/coords when optimizations have converged (list)
->>>>>>> 4f4761b2
-        scfenergies -- molecular electronic energies after SCF (Hartree-Fock, DFT) (array[1], eV)
-        scftargets -- targets for convergence of the SCF (array[2])
-        scfvalues -- current values for convergence of the SCF (list of arrays[2])
-        temperature -- tempature used for Thermochemistry (float kelvin)
-        vibanharms -- vibrational anharmonicity constants (array[2], 1/cm)
-        vibdisps -- cartesian displacement vectors (array[3], delta angstrom)
-        vibfreqs -- vibrational frequencies (array[1], 1/cm)
-        vibirs -- IR intensities (array[1], km/mol)
-        vibramans -- Raman intensities (array[1], A^4/Da)
-<<<<<<< HEAD
-        vibsyms -- symmetries of vibrations (list of strings)
-=======
-        vibsyms -- symmetries of vibrations (list)
-        scannames -- Names of varaibles scanned (list)
-        scanenergies -- energies of potential energy surface (list)
-        scanparm -- values of parameters in potential energy surface (list of tuples)
-        scancoords -- Geometries of each scan step (array[3], angstroms)
-        enthaply -- Sum of electronic and thermal Enthalpie (float hartree/particle)
-        freeenergy -- Sum of electronic and thermal Free Energies (float hartree/particle)
-        temperature -- Tempature used for Thermochemistry (float kelvin)
-        entropy -- Entropy (float hartree/particle)
->>>>>>> 4f4761b2
-    (1) The term 'array' refers to a numpy array
-    (2) The number of dimensions of an array is given in square brackets
-    (3) Python indexes arrays/lists starting at zero, so if homos==[10], then
-            the 11th molecular orbital is the HOMO
-    """
-
-    # The expected types for all supported attributes.
-    _attrtypes = {
-        "aonames":        list,
-        "aooverlaps":     numpy.ndarray,
-        "atombasis":      list,
-        "atomcharges":    dict,
-        "atomcoords":     numpy.ndarray,
-        "atommasses":     numpy.ndarray,
-        "atomnos":        numpy.ndarray,
-        "atomspins":      dict,
-        "ccenergies":     numpy.ndarray,
-        "charge":         int,
-        "coreelectrons":  numpy.ndarray,
-        "enthaply":       float,
-        "entropy":        float,
-        "etenergies":     numpy.ndarray,
-        "etoscs":         numpy.ndarray,
-        "etrotats":       numpy.ndarray,
-        "etsecs":         list,
-        "etsyms":         list,
-        "freeenergy":     float,
-        "fonames":        list,
-        "fooverlaps":     numpy.ndarray,
-        "fragnames":      list,
-        "frags":          list,
-        'gbasis':         list,
-        "geotargets":     numpy.ndarray,
-        "geovalues":      numpy.ndarray,
-        "grads":          numpy.ndarray,
-        "hessian":        numpy.ndarray,
-        "homos":          numpy.ndarray,
-        "mocoeffs":       list,
-        "moenergies":     list,
-        "mosyms":         list,
-        "mpenergies":     numpy.ndarray,
-        "mult":           int,
-        "natom":          int,
-        "nbasis":         int,
-        "nmo":            int,
-        "nocoeffs":       numpy.ndarray,
-        "optdone":        bool,
-        "scancoords":     numpy.ndarray,
-        "scanenergies":   list,
-        "scannames":      list,
-        "scanparm":       list,
-        "scfenergies":    numpy.ndarray,
-        "scftargets":     numpy.ndarray,
-        "scfvalues":      list,
-        "temperature":    float,
-        "vibanharms":     numpy.ndarray,
-        "vibdisps":       numpy.ndarray,
-        "vibfreqs":       numpy.ndarray,
-        "vibirs":         numpy.ndarray,
-        "vibramans":      numpy.ndarray,
-        "vibsyms":        list,
-    }
-
-    # The name of all attributes can be generated from the dictionary above.
-    _attrlist = _attrtypes.keys()
-
-    # Arrays are double precision by default, but these will be integer arrays.
-    _intarrays = ['atomnos', 'coreelectrons', 'homos']
-
-    # Attributes that should be lists of arrays (double precision).
-    _listsofarrays = ['mocoeffs', 'moenergies', 'scfvalues']
-    
-    # Attributes that should be dictionaries of arrays (double precision).
-    _dictsofarrays = ["atomcharges", "atomspins"]
-
-    def __init__(self, attributes=None):
-        """Initialize the cclibData object.
-        
-        Normally called in the parse() method of a Logfile subclass.
-        
-        Inputs:
-            attributes - dictionary of attributes to load
-        """
-
-<<<<<<< HEAD
-=======
-        # The expected types for all supported attributes in dectionary,
-        # and their names which can be extracted as the keys.
-        self._attrtypes = { "aonames":        list,
-                            "aooverlaps":     numpy.ndarray,
-                            "atombasis":      list,
-                            "atomcharges":    dict,
-                            "atomcoords":     numpy.ndarray,
-                            "atommasses":     numpy.ndarray,
-                            "atomnos":        numpy.ndarray,
-                            "atomspins":      dict,
-                            "ccenergies":     numpy.ndarray,
-                            "charge":         int,
-                            "coreelectrons":  numpy.ndarray,
-                            "etenergies":     numpy.ndarray,
-                            "etoscs":         numpy.ndarray,
-                            "etrotats":       numpy.ndarray,
-                            "etsecs":         list,
-                            "etsyms":         list,
-                            "fonames":        list,
-                            "fooverlaps":     numpy.ndarray,
-                            "fragnames":      list,
-                            "frags":          list,
-                            'gbasis':         list,
-                            "geotargets":     numpy.ndarray,
-                            "geovalues":      numpy.ndarray,
-                            "grads":          numpy.ndarray,
-                            "hessian":        numpy.ndarray,
-                            "homos":          numpy.ndarray,
-                            "mocoeffs":       list,
-                            "moenergies":     list,
-                            "mosyms":         list,
-                            "mpenergies":     numpy.ndarray,
-                            "mult":           int,
-                            "natom":          int,
-                            "nbasis":         int,
-                            "nmo":            int,
-                            "nocoeffs":       numpy.ndarray,
-                            "scfenergies":    numpy.ndarray,
-                            "scftargets":     numpy.ndarray,
-                            "scfvalues":      list,
-                            "vibanharms":     numpy.ndarray,
-                            "vibdisps":       numpy.ndarray,
-                            "vibfreqs":       numpy.ndarray,
-                            "vibirs":         numpy.ndarray,
-                            "vibramans":      numpy.ndarray,
-                            "vibsyms":        list,
-                            "scannames":      list,
-                            "scanenergies":   list,
-                            "scanparm":       list,
-                            "scancoords":     numpy.ndarray,
-                            "enthaply":       float,
-                            "freeenergy":     float,
-                            "temperature":    float,
-                            "entropy":        float,
-                            "optdone":        list
-                          }
-        # Names of all supported attributes.
-        self._attrlist = self._attrtypes.keys()
-
-        # Names of all supported attributes.
-        self._attrlist = ['aonames', 'aooverlaps', 'atombasis',
-                          'atomcharges', 'atomcoords', 'atommasses', 'atomnos', 'atomspins',
-                          'ccenergies', 'charge', 'coreelectrons',
-                          'etenergies', 'etoscs', 'etrotats', 'etsecs', 'etsyms',
-                          'fonames', 'fooverlaps', 'fragnames', 'frags',
-                          'gbasis', 'geotargets', 'geovalues', 'grads',
-                          'hessian', 'homos',
-                          'mocoeffs', 'moenergies', 'mosyms', 'mpenergies', 'mult',
-                          'natom', 'nbasis', 'nmo', 'nocoeffs', 'optdone',
-                          'scfenergies', 'scftargets', 'scfvalues',
-                          'vibanharms', 'vibdisps', 'vibfreqs', 'vibirs',
-                          'vibramans', 'vibsyms', 'scannames', 'scanenergies', 'scanparm',
-                          'scancoords', 'enthaply', 'freeenergy', 'temperature', 'entropy'] 
-
-        # Arrays are double precision by default, but these will be integer arrays.
-        self._intarrays = ['atomnos', 'coreelectrons', 'homos']
-
-        # Attributes that should be lists of arrays (double precision).
-        self._listsofarrays = ['mocoeffs', 'moenergies', 'scfvalues']
-        
-        # Attributes that should be dictionaries of arrays (double precision).
-        self._dictsofarrays = ["atomcharges", "atomspins"]
-
->>>>>>> 4f4761b2
-        if attributes:
-            self.setattributes(attributes)
-        
-    def listify(self):
-        """Converts all attributes that are arrays or lists/dicts of arrays to lists."""
-        
-        attrlist = [k for k in self._attrlist if hasattr(self, k)]
-        for k in attrlist:
-            v = self._attrtypes[k]
-            if v == numpy.ndarray:
-                setattr(self, k, getattr(self, k).tolist())
-            elif v == list and k in self._listsofarrays:
-                setattr(self, k, [x.tolist() for x in getattr(self, k)])
-            elif v == dict and k in self._dictsofarrays:
-                items = getattr(self, k).iteritems()
-                pairs = [(key, val.tolist()) for key, val in items]
-                setattr(self, k, dict(pairs))
-    
-    def arrayify(self):
-        """Converts appropriate attributes to arrays or lists/dicts of arrays."""
-        
-        attrlist = [k for k in self._attrlist if hasattr(self, k)]
-        for k in attrlist:
-            v = self._attrtypes[k]
-            precision = 'd'
-            if k in self._intarrays:
-                precision = 'i'
-            if v == numpy.ndarray:
-                setattr(self, k, numpy.array(getattr(self, k), precision))
-            elif v == list and k in self._listsofarrays:
-                setattr(self, k, [numpy.array(x, precision) for x in getattr(self, k)])
-            elif v == dict and k in self._dictsofarrays:
-                items = getattr(self, k).items()
-                pairs = [(key, numpy.array(val, precision)) for key, val in items]
-                setattr(self, k, dict(pairs))
-
-    def getattributes(self, tolists=False):
-        """Returns a dictionary of existing data attributes.
-        
-        Inputs:
-            tolists - flag to convert attributes to lists where applicable
-        """
-    
-        if tolists:
-            self.listify()
-        attributes = {}
-        for attr in self._attrlist:
-            if hasattr(self, attr):
-                attributes[attr] = getattr(self, attr)
-        if tolists:
-            self.arrayify()
-        return attributes
-
-    def setattributes(self, attributes):
-        """Sets data attributes given in a dictionary.
-        
-        Inputs:
-            attributes - dictionary of attributes to set
-        Outputs:
-            invalid - list of attributes names that were not set, which
-                      means they are not specified in self._attrlist
-        """
-    
-        if type(attributes) is not dict:
-            raise TypeError("attributes must be in a dictionary")
-    
-        valid = [a for a in attributes if a in self._attrlist]
-        invalid = [a for a in attributes if a not in self._attrlist]
-    
-        for attr in valid:
-            setattr(self, attr, attributes[attr])
-
-        self.arrayify()
-        self.typecheck()
-
-        return invalid
-
-    def typecheck(self):
-        """Check the types of all attributes.
-
-        If an attribute does not match the expected type, then attempt to
-        convert; if that fails, only then raise a TypeError.
-        """
-
-        self.arrayify()
-        for attr in [a for a in self._attrlist if hasattr(self, a)]:
-
-            val = getattr(self, attr)
-            if type(val) == self._attrtypes[attr]:
-                continue
-
-            try:
-                val = self._attrtypes[attr](val)
-            except ValueError:
-                args = (attr, type(val), self._attrtypes[attr])
-                raise TypeError("attribute %s is %s instead of %s and could not be converted" % args)
+# This file is part of cclib (http://cclib.sf.net), a library for parsing
+# and interpreting the results of computational chemistry packages.
+#
+# Copyright (C) 2007-2014, the cclib development team
+#
+# The library is free software, distributed under the terms of
+# the GNU Lesser General Public version 2.1 or later. You should have
+# received a copy of the license along with cclib. You can also access
+# the full license online at http://www.gnu.org/copyleft/lgpl.html.
+
+import numpy
+
+
+class ccData(object):
+    """Class for objects containing data from cclib parsers and methods.
+
+    Description of cclib attributes:
+        aonames -- atomic orbital names (list of strings)
+        aooverlaps -- atomic orbital overlap matrix (array[2])
+        atombasis -- indices of atomic orbitals on each atom (list of lists)
+        atomcharges -- atomic partial charges (dict of arrays[1])
+        atomcoords -- atom coordinates (array[3], angstroms)
+        atommasses -- atom masses (array[1], daltons)
+        atomnos -- atomic numbers (array[1])
+        atomspins -- atomic spin densities (dict of arrays[1])
+        charge -- net charge of the system (integer)
+        ccenergies -- molecular energies with Coupled-Cluster corrections (array[2], eV)
+        coreelectrons -- number of core electrons in atom pseudopotentials (array[1])
+        enthalpy -- sum of electronic and thermal enthalpies (float hartree/particle)
+        entropy -- entropy (float hartree/particle)
+        etenergies -- energies of electronic transitions (array[1], 1/cm)
+        etoscs -- oscillator strengths of electronic transitions (array[1])
+        etrotats -- rotatory strengths of electronic transitions (array[1], ??)
+        etsecs -- singly-excited configurations for electronic transitions (list of lists)
+        etsyms -- symmetries of electronic transitions (list of string)
+        freeenergy -- sum of electronic and thermal free energies (float hartree/particle)
+        fonames -- fragment orbital names (list of strings)
+        fooverlaps -- fragment orbital overlap matrix (array[2])
+        fragnames -- names of fragments (list of strings)
+        frags -- indices of atoms in a fragment (list of lists)
+        gbasis -- coefficients and exponents of Gaussian basis functions (PyQuante format)
+        geotargets -- targets for convergence of geometry optimization (array[1])
+        geovalues -- current values for convergence of geometry optmization (array[1])
+        grads -- current values of forces (gradients) in geometry optimization (array[3])
+        hessian -- elements of the force constant matrix (array[1])
+        homos -- molecular orbital indices of HOMO(s) (array[1])
+        mocoeffs -- molecular orbital coefficients (list of arrays[2])
+        moenergies -- molecular orbital energies (list of arrays[1], eV)
+        mosyms -- orbital symmetries (list of lists)
+        mpenergies -- molecular electronic energies with Möller-Plesset corrections (array[2], eV)
+        mult -- multiplicity of the system (integer)
+        natom -- number of atoms (integer)
+        nbasis -- number of basis functions (integer)
+        nmo -- number of molecular orbitals (integer)
+        nocoeffs -- natural orbital coefficients (array[2])
+        optdone -- indexes corresponding to energies/coords when optimizations have converged (list)
+        scancoords -- geometries of each scan step (array[3], angstroms)
+        scanenergies -- energies of potential energy surface (list)
+        scannames -- names of varaibles scanned (list of strings)
+        scanparm -- values of parameters in potential energy surface (list of tuples)
+        scfenergies -- molecular electronic energies after SCF (Hartree-Fock, DFT) (array[1], eV)
+        scftargets -- targets for convergence of the SCF (array[2])
+        scfvalues -- current values for convergence of the SCF (list of arrays[2])
+        temperature -- tempature used for Thermochemistry (float kelvin)
+        vibanharms -- vibrational anharmonicity constants (array[2], 1/cm)
+        vibdisps -- cartesian displacement vectors (array[3], delta angstrom)
+        vibfreqs -- vibrational frequencies (array[1], 1/cm)
+        vibirs -- IR intensities (array[1], km/mol)
+        vibramans -- Raman intensities (array[1], A^4/Da)
+        vibsyms -- symmetries of vibrations (list of strings)
+    (1) The term 'array' refers to a numpy array
+    (2) The number of dimensions of an array is given in square brackets
+    (3) Python indexes arrays/lists starting at zero, so if homos==[10], then
+            the 11th molecular orbital is the HOMO
+    """
+
+    # The expected types for all supported attributes.
+    _attrtypes = {
+        "aonames":        list,
+        "aooverlaps":     numpy.ndarray,
+        "atombasis":      list,
+        "atomcharges":    dict,
+        "atomcoords":     numpy.ndarray,
+        "atommasses":     numpy.ndarray,
+        "atomnos":        numpy.ndarray,
+        "atomspins":      dict,
+        "ccenergies":     numpy.ndarray,
+        "charge":         int,
+        "coreelectrons":  numpy.ndarray,
+        "enthaply":       float,
+        "entropy":        float,
+        "etenergies":     numpy.ndarray,
+        "etoscs":         numpy.ndarray,
+        "etrotats":       numpy.ndarray,
+        "etsecs":         list,
+        "etsyms":         list,
+        "freeenergy":     float,
+        "fonames":        list,
+        "fooverlaps":     numpy.ndarray,
+        "fragnames":      list,
+        "frags":          list,
+        'gbasis':         list,
+        "geotargets":     numpy.ndarray,
+        "geovalues":      numpy.ndarray,
+        "grads":          numpy.ndarray,
+        "hessian":        numpy.ndarray,
+        "homos":          numpy.ndarray,
+        "mocoeffs":       list,
+        "moenergies":     list,
+        "mosyms":         list,
+        "mpenergies":     numpy.ndarray,
+        "mult":           int,
+        "natom":          int,
+        "nbasis":         int,
+        "nmo":            int,
+        "nocoeffs":       numpy.ndarray,
+        "optdone":        bool,
+        "scancoords":     numpy.ndarray,
+        "scanenergies":   list,
+        "scannames":      list,
+        "scanparm":       list,
+        "scfenergies":    numpy.ndarray,
+        "scftargets":     numpy.ndarray,
+        "scfvalues":      list,
+        "temperature":    float,
+        "vibanharms":     numpy.ndarray,
+        "vibdisps":       numpy.ndarray,
+        "vibfreqs":       numpy.ndarray,
+        "vibirs":         numpy.ndarray,
+        "vibramans":      numpy.ndarray,
+        "vibsyms":        list,
+    }
+
+    # The name of all attributes can be generated from the dictionary above.
+    _attrlist = _attrtypes.keys()
+
+    # Arrays are double precision by default, but these will be integer arrays.
+    _intarrays = ['atomnos', 'coreelectrons', 'homos']
+
+    # Attributes that should be lists of arrays (double precision).
+    _listsofarrays = ['mocoeffs', 'moenergies', 'scfvalues']
+    
+    # Attributes that should be dictionaries of arrays (double precision).
+    _dictsofarrays = ["atomcharges", "atomspins"]
+
+    def __init__(self, attributes=None):
+        """Initialize the cclibData object.
+        
+        Normally called in the parse() method of a Logfile subclass.
+        
+        Inputs:
+            attributes - dictionary of attributes to load
+        """
+        if attributes:
+            self.setattributes(attributes)
+        
+    def listify(self):
+        """Converts all attributes that are arrays or lists/dicts of arrays to lists."""
+        
+        attrlist = [k for k in self._attrlist if hasattr(self, k)]
+        for k in attrlist:
+            v = self._attrtypes[k]
+            if v == numpy.ndarray:
+                setattr(self, k, getattr(self, k).tolist())
+            elif v == list and k in self._listsofarrays:
+                setattr(self, k, [x.tolist() for x in getattr(self, k)])
+            elif v == dict and k in self._dictsofarrays:
+                items = getattr(self, k).iteritems()
+                pairs = [(key, val.tolist()) for key, val in items]
+                setattr(self, k, dict(pairs))
+    
+    def arrayify(self):
+        """Converts appropriate attributes to arrays or lists/dicts of arrays."""
+        
+        attrlist = [k for k in self._attrlist if hasattr(self, k)]
+        for k in attrlist:
+            v = self._attrtypes[k]
+            precision = 'd'
+            if k in self._intarrays:
+                precision = 'i'
+            if v == numpy.ndarray:
+                setattr(self, k, numpy.array(getattr(self, k), precision))
+            elif v == list and k in self._listsofarrays:
+                setattr(self, k, [numpy.array(x, precision) for x in getattr(self, k)])
+            elif v == dict and k in self._dictsofarrays:
+                items = getattr(self, k).items()
+                pairs = [(key, numpy.array(val, precision)) for key, val in items]
+                setattr(self, k, dict(pairs))
+
+    def getattributes(self, tolists=False):
+        """Returns a dictionary of existing data attributes.
+        
+        Inputs:
+            tolists - flag to convert attributes to lists where applicable
+        """
+    
+        if tolists:
+            self.listify()
+        attributes = {}
+        for attr in self._attrlist:
+            if hasattr(self, attr):
+                attributes[attr] = getattr(self, attr)
+        if tolists:
+            self.arrayify()
+        return attributes
+
+    def setattributes(self, attributes):
+        """Sets data attributes given in a dictionary.
+        
+        Inputs:
+            attributes - dictionary of attributes to set
+        Outputs:
+            invalid - list of attributes names that were not set, which
+                      means they are not specified in self._attrlist
+        """
+    
+        if type(attributes) is not dict:
+            raise TypeError("attributes must be in a dictionary")
+    
+        valid = [a for a in attributes if a in self._attrlist]
+        invalid = [a for a in attributes if a not in self._attrlist]
+    
+        for attr in valid:
+            setattr(self, attr, attributes[attr])
+
+        self.arrayify()
+        self.typecheck()
+
+        return invalid
+
+    def typecheck(self):
+        """Check the types of all attributes.
+
+        If an attribute does not match the expected type, then attempt to
+        convert; if that fails, only then raise a TypeError.
+        """
+
+        self.arrayify()
+        for attr in [a for a in self._attrlist if hasattr(self, a)]:
+
+            val = getattr(self, attr)
+            if type(val) == self._attrtypes[attr]:
+                continue
+
+            try:
+                val = self._attrtypes[attr](val)
+            except ValueError:
+                args = (attr, type(val), self._attrtypes[attr])
+                raise TypeError("attribute %s is %s instead of %s and could not be converted" % args)